--- conflicted
+++ resolved
@@ -159,7 +159,6 @@
         }
     }
 
-<<<<<<< HEAD
     private suspend fun removeStaleReplicationTasksFromClusterState(request: StopIndexReplicationRequest) {
         try {
             val allTasks: PersistentTasksCustomMetadata =
@@ -186,16 +185,6 @@
 
 
 
-    private fun validateStopReplicationRequest(request: StopIndexReplicationRequest) {
-
-        val allTasks: PersistentTasksCustomMetadata? =
-            clusterService.state()?.metadata()?.custom(PersistentTasksCustomMetadata.TYPE)
-        allTasks?.tasks()?.forEach{
-            if (isReplicationTask(it, request) && !it.isAssigned){
-                return
-            }
-        }
-=======
     private fun validateReplicationStateOfIndex(request: StopIndexReplicationRequest) {
         // If replication blocks/settings are present, Stop action should proceed with the clean-up
         // This can happen during settings of follower index are carried over in the snapshot and the restore is
@@ -204,8 +193,16 @@
                 || clusterService.state().metadata.index(request.indexName)?.settings?.get(REPLICATED_INDEX_SETTING.key) != null) {
             return
         }
-
->>>>>>> df9bb502
+        
+        //check for stale replication tasks
+        val allTasks: PersistentTasksCustomMetadata? =
+        clusterService.state()?.metadata()?.custom(PersistentTasksCustomMetadata.TYPE)
+        allTasks?.tasks()?.forEach{
+            if (isReplicationTask(it, request) && !it.isAssigned){
+                return
+            }
+        }
+
         val replicationStateParams = getReplicationStateParamsForIndex(clusterService, request.indexName)
                 ?:
             throw IllegalArgumentException("No replication in progress for index:${request.indexName}")
