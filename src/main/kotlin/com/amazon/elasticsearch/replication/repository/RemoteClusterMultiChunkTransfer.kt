/*
 *   Copyright 2020 Amazon.com, Inc. or its affiliates. All Rights Reserved.
 *
 *   Licensed under the Apache License, Version 2.0 (the "License").
 *   You may not use this file except in compliance with the License.
 *   A copy of the License is located at
 *
 *       http://www.apache.org/licenses/LICENSE-2.0
 *
 *   or in the "license" file accompanying this file. This file is distributed
 *   on an "AS IS" BASIS, WITHOUT WARRANTIES OR CONDITIONS OF ANY KIND, either
 *   express or implied. See the License for the specific language governing
 *   permissions and limitations under the License.
 */

package com.amazon.elasticsearch.replication.repository

import com.amazon.elasticsearch.replication.action.changes.GetChangesAction
import com.amazon.elasticsearch.replication.action.repository.GetFileChunkAction
import com.amazon.elasticsearch.replication.action.repository.GetFileChunkRequest
import com.amazon.elasticsearch.replication.metadata.store.ReplicationMetadata
import com.amazon.elasticsearch.replication.util.coroutineContext
import com.amazon.elasticsearch.replication.util.suspendExecute
import com.amazon.elasticsearch.replication.util.suspendExecuteWithRetries
import kotlinx.coroutines.CoroutineScope
import kotlinx.coroutines.Dispatchers
import kotlinx.coroutines.GlobalScope
import kotlinx.coroutines.launch
import kotlinx.coroutines.sync.Mutex
import kotlinx.coroutines.sync.withLock
import org.apache.logging.log4j.Logger
import org.elasticsearch.action.ActionListener
import org.elasticsearch.client.Client
import org.elasticsearch.cluster.node.DiscoveryNode
import org.elasticsearch.common.unit.ByteSizeValue
import org.elasticsearch.common.util.concurrent.ThreadContext
import org.elasticsearch.index.shard.ShardId
import org.elasticsearch.index.store.Store
import org.elasticsearch.index.store.StoreFileMetadata
import org.elasticsearch.indices.recovery.MultiChunkTransfer
import org.elasticsearch.indices.recovery.MultiFileWriter
import org.elasticsearch.indices.recovery.RecoveryState

class RemoteClusterMultiChunkTransfer(val logger: Logger,
                                      val followerClusterName: String,
                                      threadContext: ThreadContext,
                                      val localStore: Store,
                                      maxConcurrentFileChunks: Int,
                                      val restoreUUID: String,
                                      val replMetadata: ReplicationMetadata,
                                      val remoteNode: DiscoveryNode,
                                      val remoteShardId: ShardId,
                                      val remoteFiles: List<StoreFileMetadata>,
                                      val remoteClusterClient: Client,
                                      val recoveryState: RecoveryState,
                                      val chunkSize: ByteSizeValue,
                                      listener: ActionListener<Void>) :
        MultiChunkTransfer<StoreFileMetadata, RemoteClusterRepositoryFileChunk>(logger,
                threadContext, listener, maxConcurrentFileChunks, remoteFiles), CoroutineScope by GlobalScope {

    private var offset = 0L
    private val tempFilePrefix = "${RESTORE_SHARD_TEMP_FILE_PREFIX}${restoreUUID}."
    private val multiFileWriter = MultiFileWriter(localStore, recoveryState.index, tempFilePrefix, logger) {}
    private val mutex = Mutex()

    init {
        // Add all the available files to show the recovery status
        for (fileMetadata in remoteFiles) {
            recoveryState.index.addFileDetail(fileMetadata.name(), fileMetadata.length(), false)
        }
        recoveryState.index.setFileDetailsComplete()
    }

    companion object {
        const val RESTORE_SHARD_TEMP_FILE_PREFIX = "CLUSTER_REPO_TEMP_"
    }

    override fun handleError(md: StoreFileMetadata, e: Exception) {
        logger.error("Error while transferring segments $e")
    }

    override fun onNewResource(md: StoreFileMetadata) {
        // Reset the values for the next file
        offset = 0L
    }

    override fun executeChunkRequest(request: RemoteClusterRepositoryFileChunk, listener: ActionListener<Void>) {
        val getFileChunkRequest = GetFileChunkRequest(restoreUUID, remoteNode, remoteShardId, request.storeFileMetadata,
                request.offset, request.length, followerClusterName, recoveryState.shardId)

        launch(Dispatchers.IO + remoteClusterClient.threadPool().coroutineContext()) {
            try {
<<<<<<< HEAD
                val response = remoteClusterClient.suspendExecuteWithRetries(action = GetFileChunkAction.INSTANCE, req =
                getFileChunkRequest, log = logger)
=======
                val response = remoteClusterClient.suspendExecute(replMetadata, GetFileChunkAction.INSTANCE, getFileChunkRequest, defaultContext = true)
>>>>>>> d0e178be
                logger.debug("Filename: ${request.storeFileMetadata.name()}, " +
                        "response_size: ${response.data.length()}, response_offset: ${response.offset}")
                mutex.withLock {
                    multiFileWriter.writeFileChunk(response.storeFileMetadata, response.offset, response.data, request.lastChunk())
                    listener.onResponse(null)
                }
            } catch (e: Exception) {
                logger.error("Failed to fetch file chunk for ${request.storeFileMetadata.name()} with offset ${request.offset}: $e")
                listener.onFailure(e)
            }
        }

    }

    override fun nextChunkRequest(md: StoreFileMetadata): RemoteClusterRepositoryFileChunk {
        val chunkReq = RemoteClusterRepositoryFileChunk(md, offset, chunkSize.bytesAsInt())
        offset += chunkSize.bytesAsInt()
        return chunkReq
    }

    override fun close() {
        multiFileWriter.renameAllTempFiles()
        multiFileWriter.close()
    }
}<|MERGE_RESOLUTION|>--- conflicted
+++ resolved
@@ -15,12 +15,10 @@
 
 package com.amazon.elasticsearch.replication.repository
 
-import com.amazon.elasticsearch.replication.action.changes.GetChangesAction
 import com.amazon.elasticsearch.replication.action.repository.GetFileChunkAction
 import com.amazon.elasticsearch.replication.action.repository.GetFileChunkRequest
 import com.amazon.elasticsearch.replication.metadata.store.ReplicationMetadata
 import com.amazon.elasticsearch.replication.util.coroutineContext
-import com.amazon.elasticsearch.replication.util.suspendExecute
 import com.amazon.elasticsearch.replication.util.suspendExecuteWithRetries
 import kotlinx.coroutines.CoroutineScope
 import kotlinx.coroutines.Dispatchers
@@ -90,12 +88,8 @@
 
         launch(Dispatchers.IO + remoteClusterClient.threadPool().coroutineContext()) {
             try {
-<<<<<<< HEAD
-                val response = remoteClusterClient.suspendExecuteWithRetries(action = GetFileChunkAction.INSTANCE, req =
-                getFileChunkRequest, log = logger)
-=======
-                val response = remoteClusterClient.suspendExecute(replMetadata, GetFileChunkAction.INSTANCE, getFileChunkRequest, defaultContext = true)
->>>>>>> d0e178be
+                val response = remoteClusterClient.suspendExecuteWithRetries(replMetadata, GetFileChunkAction.INSTANCE,
+                        getFileChunkRequest, defaultContext = true, log = logger)
                 logger.debug("Filename: ${request.storeFileMetadata.name()}, " +
                         "response_size: ${response.data.length()}, response_offset: ${response.offset}")
                 mutex.withLock {
