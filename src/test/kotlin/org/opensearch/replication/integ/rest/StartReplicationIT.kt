/*
 * SPDX-License-Identifier: Apache-2.0
 *
 * The OpenSearch Contributors require contributions made to
 * this file be licensed under the Apache-2.0 license or a
 * compatible open source license.
 *
 * Modifications Copyright OpenSearch Contributors. See
 * GitHub history for details.
 */

package org.opensearch.replication.integ.rest


import org.apache.http.HttpStatus
import org.apache.http.entity.ContentType
import org.apache.http.nio.entity.NStringEntity
import org.apache.http.util.EntityUtils
import org.assertj.core.api.Assertions.assertThat
import org.assertj.core.api.Assertions.assertThatThrownBy
import org.junit.Assert
import org.opensearch.OpenSearchStatusException
import org.opensearch.action.admin.cluster.repositories.put.PutRepositoryRequest
import org.opensearch.action.admin.cluster.snapshots.create.CreateSnapshotRequest
import org.opensearch.action.admin.indices.alias.Alias
import org.opensearch.action.admin.indices.alias.IndicesAliasesRequest
import org.opensearch.action.admin.indices.alias.get.GetAliasesRequest
import org.opensearch.action.admin.indices.delete.DeleteIndexRequest
import org.opensearch.action.admin.indices.forcemerge.ForceMergeRequest
import org.opensearch.action.admin.indices.settings.get.GetSettingsRequest
import org.opensearch.action.admin.indices.settings.put.UpdateSettingsRequest
import org.opensearch.action.get.GetRequest
import org.opensearch.action.index.IndexRequest
import org.opensearch.client.Request
import org.opensearch.client.RequestOptions
import org.opensearch.client.ResponseException
import org.opensearch.client.RestHighLevelClient
import org.opensearch.client.core.CountRequest
import org.opensearch.client.indices.*
import org.opensearch.cluster.metadata.IndexMetadata
import org.opensearch.cluster.metadata.MetadataCreateIndexService
import org.opensearch.common.io.PathUtils
import org.opensearch.common.settings.Settings
import org.opensearch.common.unit.TimeValue
import org.opensearch.common.xcontent.DeprecationHandler
import org.opensearch.common.xcontent.NamedXContentRegistry
import org.opensearch.common.xcontent.XContentType
import org.opensearch.index.IndexSettings
import org.opensearch.index.mapper.MapperService
<<<<<<< HEAD
import org.opensearch.replication.*
=======
import org.opensearch.repositories.fs.FsRepository
import org.opensearch.test.OpenSearchTestCase.assertBusy
import org.junit.Assert
import org.opensearch.cluster.metadata.AliasMetadata
import org.opensearch.common.xcontent.DeprecationHandler
import org.opensearch.common.xcontent.NamedXContentRegistry
>>>>>>> 5ac1023f
import org.opensearch.replication.ReplicationPlugin.Companion.REPLICATION_INDEX_TRANSLOG_PRUNING_ENABLED_SETTING
import org.opensearch.repositories.fs.FsRepository
import java.io.File
import java.nio.file.Files
import java.util.concurrent.TimeUnit
import org.opensearch.bootstrap.BootstrapInfo


@MultiClusterAnnotations.ClusterConfigurations(
        MultiClusterAnnotations.ClusterConfiguration(clusterName = LEADER),
        MultiClusterAnnotations.ClusterConfiguration(clusterName = FOLLOWER)
)
class StartReplicationIT: MultiClusterRestTestCase() {
    private val leaderIndexName = "leader_index"
    private val followerIndexName = "follower_index"
    private val leaderClusterPath = "testclusters/leaderCluster-0"
    private val followerClusterPath = "testclusters/followCluster-0"
    private val repoPath = "testclusters/repo"
    private val buildDir = System.getProperty("build.dir")
    private val synonymsJson = "/analyzers/synonym_setting.json"
    private val synonymMapping = "{\"properties\":{\"value\":{\"type\":\"text\",\"analyzer\":\"standard\",\"search_analyzer\":\"my_analyzer\"}}}"
    private val longIndexName = "index_".repeat(43)
    // 3x of SLEEP_TIME_BETWEEN_POLL_MS
    val SLEEP_TIME_BETWEEN_SYNC = 15L

    fun `test start replication in following state and empty index`() {
        val followerClient = getClientForCluster(FOLLOWER)
        val leaderClient = getClientForCluster(LEADER)

        createConnectionBetweenClusters(FOLLOWER, LEADER)

        val createIndexResponse = leaderClient.indices().create(CreateIndexRequest(leaderIndexName), RequestOptions.DEFAULT)
        assertThat(createIndexResponse.isAcknowledged).isTrue()
        try {
            followerClient.startReplication(StartReplicationRequest("source", leaderIndexName, followerIndexName), waitForRestore = true)
            assertBusy {
                assertThat(followerClient.indices().exists(GetIndexRequest(followerIndexName), RequestOptions.DEFAULT)).isEqualTo(true)
            }
        } finally {
            followerClient.stopReplication(followerIndexName)
        }
    }

    fun `test start replication with settings`() {
        val followerClient = getClientForCluster(FOLLOWER)
        val leaderClient = getClientForCluster(LEADER)

        createConnectionBetweenClusters(FOLLOWER, LEADER)

        val createIndexResponse = leaderClient.indices().create(CreateIndexRequest(leaderIndexName), RequestOptions.DEFAULT)
        assertThat(createIndexResponse.isAcknowledged).isTrue()
        val settings = Settings.builder()
                .put(IndexMetadata.SETTING_NUMBER_OF_REPLICAS, 3)
                .build()
        try {
            followerClient.startReplication(StartReplicationRequest("source", leaderIndexName, followerIndexName, settings = settings), waitForRestore = true)
            assertBusy {
                assertThat(followerClient.indices().exists(GetIndexRequest(followerIndexName), RequestOptions.DEFAULT)).isEqualTo(true)
            }

            val getSettingsRequest = GetSettingsRequest()
            getSettingsRequest.indices(followerIndexName)
            getSettingsRequest.includeDefaults(true)
            assertBusy ({
                Assert.assertEquals(
                        "3",
                        followerClient.indices()
                                .getSettings(getSettingsRequest, RequestOptions.DEFAULT)
                                .indexToSettings[followerIndexName][IndexMetadata.SETTING_NUMBER_OF_REPLICAS]
                )
            }, 15, TimeUnit.SECONDS)
        } finally {
            followerClient.stopReplication(followerIndexName)
        }
    }


    fun `test replication when _close is triggered on leader`() {
        val followerClient = getClientForCluster(FOLLOWER)
        val leaderClient = getClientForCluster(LEADER)
        createConnectionBetweenClusters(FOLLOWER, LEADER)
        val createIndexResponse = leaderClient.indices().create(CreateIndexRequest(leaderIndexName), RequestOptions.DEFAULT)
        assertThat(createIndexResponse.isAcknowledged).isTrue()
        try {
            followerClient.startReplication(StartReplicationRequest("source", leaderIndexName, followerIndexName), waitForRestore = true)
            assertThat(followerClient.indices().exists(GetIndexRequest(followerIndexName), RequestOptions.DEFAULT)).isEqualTo(true)
            leaderClient.lowLevelClient.performRequest(Request("POST", "/" + leaderIndexName + "/_close"))
            assertBusy ({
                try {
                    assertThat(followerClient.replicationStatus(followerIndexName)).containsKey("status")
                    var statusResp = followerClient.replicationStatus(followerIndexName)
                    `validate paused status on closed index`(statusResp)
                } catch (e : Exception) {
                    Assert.fail()
                }
            },30, TimeUnit.SECONDS)
        } finally {
            followerClient.stopReplication(followerIndexName)
        }
    }


    fun `test replication when _close and _open is triggered on leader`() {
        val followerClient = getClientForCluster(FOLLOWER)
        val leaderClient = getClientForCluster(LEADER)
        createConnectionBetweenClusters(FOLLOWER, LEADER)
        val createIndexResponse = leaderClient.indices().create(CreateIndexRequest(leaderIndexName), RequestOptions.DEFAULT)
        assertThat(createIndexResponse.isAcknowledged).isTrue()
        try {
            followerClient.startReplication(StartReplicationRequest("source", leaderIndexName, followerIndexName), waitForRestore = true)
            followerClient.pauseReplication(followerIndexName)
            leaderClient.lowLevelClient.performRequest(Request("POST", "/" + leaderIndexName + "/_close"))
            leaderClient.lowLevelClient.performRequest(Request("POST", "/" + leaderIndexName + "/_open"))
            followerClient.resumeReplication(followerIndexName)
            var statusResp = followerClient.replicationStatus(followerIndexName)
            `validate not paused status response`(statusResp)

        } finally {
            followerClient.stopReplication(followerIndexName)
        }
    }

    fun `test start replication fails when replication has already been started for the same index`() {
        val followerClient = getClientForCluster(FOLLOWER)
        val leaderClient = getClientForCluster(LEADER)

        createConnectionBetweenClusters(FOLLOWER, LEADER)

        try {
            val createIndexResponse =
                leaderClient.indices().create(CreateIndexRequest(leaderIndexName), RequestOptions.DEFAULT)
            assertThat(createIndexResponse.isAcknowledged).isTrue()
            followerClient.startReplication(
                StartReplicationRequest("source", leaderIndexName, followerIndexName),
                waitForRestore = true
            )
            assertThatThrownBy {
                followerClient.startReplication(StartReplicationRequest("source", leaderIndexName, followerIndexName))
            }.isInstanceOf(ResponseException::class.java).hasMessageContaining(
                "Cant use same index again for replication." +
                        " Delete the index:$followerIndexName"
            )
        }
        finally {
            followerClient.stopReplication(followerIndexName)
        }
    }

    fun `test start replication fails when remote cluster alias does not exist`() {
        val followerClient = getClientForCluster(FOLLOWER)
        val leaderClient = getClientForCluster(LEADER)

        createConnectionBetweenClusters(FOLLOWER, LEADER)

        val createIndexResponse = leaderClient.indices().create(CreateIndexRequest(leaderIndexName), RequestOptions.DEFAULT)
        assertThat(createIndexResponse.isAcknowledged).isTrue()
        assertThatThrownBy {
            followerClient.startReplication(StartReplicationRequest("does_not_exist", leaderIndexName, followerIndexName))
        }.isInstanceOf(ResponseException::class.java).hasMessageContaining("{\"error\":{\"root_cause\":[{\"type\":\"no_such_remote_cluster_exception\"," +
                "\"reason\":\"no such remote cluster: [does_not_exist]\"}]")
    }

    fun `test start replication fails when index does not exist`() {
        val followerClient = getClientForCluster(FOLLOWER)
        val leaderClient = getClientForCluster(LEADER)

        createConnectionBetweenClusters(FOLLOWER, LEADER)

        val createIndexResponse = leaderClient.indices().create(CreateIndexRequest(leaderIndexName), RequestOptions.DEFAULT)
        assertThat(createIndexResponse.isAcknowledged).isTrue()
        assertThatThrownBy {
            followerClient.startReplication(StartReplicationRequest("source", "does_not_exist", followerIndexName))
        }.isInstanceOf(ResponseException::class.java).hasMessageContaining("{\"error\":{\"root_cause\":[{\"type\":\"index_not_found_exception\"," +
                "\"reason\":\"no such index [does_not_exist]\"")
    }

    fun `test start replication fails when the follower cluster is write blocked or metadata blocked`() {
        val followerClient = getClientForCluster(FOLLOWER)
        val leaderClient = getClientForCluster(LEADER)

        createConnectionBetweenClusters(FOLLOWER, LEADER)

        val createIndexResponse = leaderClient.indices().create(CreateIndexRequest(leaderIndexName), RequestOptions.DEFAULT)
        assertThat(createIndexResponse.isAcknowledged).isTrue()
        addClusterMetadataBlock(FOLLOWER, "true")
        assertThatThrownBy {
            followerClient.startReplication(StartReplicationRequest("source", leaderIndexName, followerIndexName))
        }.isInstanceOf(ResponseException::class.java).hasMessageContaining("{\"error\":{\"root_cause\":[{\"type\":\"cluster_block_exception\"," +
                "\"reason\":\"blocked by: [FORBIDDEN/6/cluster read-only (api)];\"}]")
        // Removing the metadata block for cleanup
        addClusterMetadataBlock(FOLLOWER, "false")
    }

    fun `test that follower index has same mapping as leader index`() {
        val followerClient = getClientForCluster(FOLLOWER)
        val leaderClient = getClientForCluster(LEADER)

        createConnectionBetweenClusters(FOLLOWER, LEADER)

        val createIndexResponse = leaderClient.indices().create(CreateIndexRequest(leaderIndexName), RequestOptions.DEFAULT)
        assertThat(createIndexResponse.isAcknowledged).isTrue()
        try {
            followerClient.startReplication(StartReplicationRequest("source", leaderIndexName, followerIndexName), waitForRestore = true)
            assertBusy {
                assertThat(followerClient.indices()
                        .exists(GetIndexRequest(followerIndexName), RequestOptions.DEFAULT))
                        .isEqualTo(true)
            }
            Assert.assertEquals(
                    leaderClient.indices().getMapping(GetMappingsRequest().indices(leaderIndexName), RequestOptions.DEFAULT)
                            .mappings()[leaderIndexName],
                    followerClient.indices().getMapping(GetMappingsRequest().indices(followerIndexName), RequestOptions.DEFAULT)
                            .mappings()[followerIndexName]
            )
            // test that new mapping created on leader is also propagated to follower
            val putMappingRequest = PutMappingRequest(leaderIndexName)
            putMappingRequest.source("{\"properties\":{\"name\":{\"type\":\"keyword\"}}}", XContentType.JSON)
            leaderClient.indices().putMapping(putMappingRequest, RequestOptions.DEFAULT)
            val sourceMap = mapOf("name" to randomAlphaOfLength(5))
            leaderClient.index(IndexRequest(leaderIndexName).id("1").source(sourceMap), RequestOptions.DEFAULT)
            val leaderMappings = leaderClient.indices().getMapping(GetMappingsRequest().indices(leaderIndexName), RequestOptions.DEFAULT)
                .mappings()[leaderIndexName]
            assertBusy({
                Assert.assertEquals(
                    leaderMappings,
                    followerClient.indices().getMapping(GetMappingsRequest().indices(followerIndexName), RequestOptions.DEFAULT)
                        .mappings()[followerIndexName]
                )
            }, 30L, TimeUnit.SECONDS)

        } finally {
            followerClient.stopReplication(followerIndexName)
        }
    }

    fun `test that index settings are getting replicated`() {
        val followerClient = getClientForCluster(FOLLOWER)
        val leaderClient = getClientForCluster(LEADER)

        createConnectionBetweenClusters(FOLLOWER, LEADER)

        val settings = Settings.builder()
                .put(IndexMetadata.SETTING_NUMBER_OF_REPLICAS, 0)
                .build()

        val createIndexResponse = leaderClient.indices().create(CreateIndexRequest(leaderIndexName).settings(settings), RequestOptions.DEFAULT)
        assertThat(createIndexResponse.isAcknowledged).isTrue()
        try {
            followerClient.startReplication(StartReplicationRequest("source", leaderIndexName, followerIndexName),
                waitForRestore = true)
            assertBusy {
                assertThat(followerClient.indices()
                        .exists(GetIndexRequest(followerIndexName), RequestOptions.DEFAULT))
                        .isEqualTo(true)
            }
            val getSettingsRequest = GetSettingsRequest()
            getSettingsRequest.indices(followerIndexName)
            getSettingsRequest.names(IndexMetadata.SETTING_NUMBER_OF_REPLICAS)
            assertBusy({
                Assert.assertEquals(
                    "0",
                    followerClient.indices()
                        .getSettings(getSettingsRequest, RequestOptions.DEFAULT)
                        .indexToSettings[followerIndexName][IndexMetadata.SETTING_NUMBER_OF_REPLICAS]
                )
            }, 30L, TimeUnit.SECONDS)
        } finally {
            followerClient.stopReplication(followerIndexName)
        }
    }

    fun `test that aliases settings are getting replicated`() {
        val followerClient = getClientForCluster(FOLLOWER)
        val leaderClient = getClientForCluster(LEADER)

        createConnectionBetweenClusters(FOLLOWER, LEADER)

        val createIndexResponse = leaderClient.indices().create(CreateIndexRequest(leaderIndexName)
            .alias(Alias("leaderAlias").filter("{\"term\":{\"year\":2016}}").routing("1"))
            , RequestOptions.DEFAULT)
        assertThat(createIndexResponse.isAcknowledged).isTrue
        try {
            followerClient.startReplication(StartReplicationRequest("source", leaderIndexName, followerIndexName),
                waitForRestore = true)
            assertBusy {
                assertThat(followerClient.indices()
                        .exists(GetIndexRequest(followerIndexName), RequestOptions.DEFAULT))
                        .isEqualTo(true)
            }
            assertBusy({
                Assert.assertEquals(
                        leaderClient.indices().getAlias(GetAliasesRequest().indices(leaderIndexName),
                                RequestOptions.DEFAULT).aliases[leaderIndexName],
                        followerClient.indices().getAlias(GetAliasesRequest().indices(followerIndexName),
                                RequestOptions.DEFAULT).aliases[followerIndexName]
                )

            }, 30L, TimeUnit.SECONDS)
        } finally {
            followerClient.stopReplication(followerIndexName)
        }
    }

    fun `test that replication cannot be started on leader alias directly`() {
        val followerClient = getClientForCluster(FOLLOWER)
        val leaderClient = getClientForCluster(LEADER)

        createConnectionBetweenClusters(FOLLOWER, LEADER, "source")

        val createIndexResponse = leaderClient.indices().create(CreateIndexRequest(leaderIndexName).alias(Alias("leader_alias")), RequestOptions.DEFAULT)
        assertThat(createIndexResponse.isAcknowledged).isTrue()

        try {
            followerClient.startReplication(StartReplicationRequest("source", "leader_alias", followerIndexName))
            fail("Expected startReplication to fail")
        } catch (e: ResponseException) {
            assertThat(e.response.statusLine.statusCode).isEqualTo(404)
            assertThat(e.message).contains("index_not_found_exception")
            assertThat(e.message).contains("no such index [source:leader_alias]")
        }
    }

    fun `test that translog settings are set on leader and not on follower`() {
        val followerClient = getClientForCluster(FOLLOWER)
        val leaderClient = getClientForCluster(LEADER)

        createConnectionBetweenClusters(FOLLOWER, LEADER)

        val createIndexResponse = leaderClient.indices().create(CreateIndexRequest(leaderIndexName), RequestOptions.DEFAULT)
        assertThat(createIndexResponse.isAcknowledged).isTrue()
        try {
            followerClient.startReplication(StartReplicationRequest("source", leaderIndexName, followerIndexName),
                waitForRestore = true)
            assertBusy {
                assertThat(followerClient.indices()
                        .exists(GetIndexRequest(followerIndexName), RequestOptions.DEFAULT))
                        .isEqualTo(true)
                assertThat(followerClient.indices()
                        .getSettings(GetSettingsRequest().indices(followerIndexName), RequestOptions.DEFAULT)
                        .getSetting(followerIndexName,
                                REPLICATION_INDEX_TRANSLOG_PRUNING_ENABLED_SETTING.key)
                        .isNullOrEmpty())
            }

            assertThat(leaderClient.indices()
                    .getSettings(GetSettingsRequest().indices(leaderIndexName), RequestOptions.DEFAULT)
                    .getSetting(leaderIndexName,
                            REPLICATION_INDEX_TRANSLOG_PRUNING_ENABLED_SETTING.key) == "true")

        } finally {
            followerClient.stopReplication(followerIndexName)
        }
    }

    fun `test that translog settings are set on leader`() {
        val followerClient = getClientForCluster(FOLLOWER)
        val leaderClient = getClientForCluster(LEADER)

        createConnectionBetweenClusters(FOLLOWER, LEADER)

        val createIndexResponse = leaderClient.indices().create(CreateIndexRequest(leaderIndexName), RequestOptions.DEFAULT)
        assertThat(createIndexResponse.isAcknowledged).isTrue()
        try {
            followerClient.startReplication(StartReplicationRequest("source", leaderIndexName, followerIndexName),
                waitForRestore = true)

            val leaderSettings = leaderClient.indices()
                    .getSettings(GetSettingsRequest().indices(leaderIndexName), RequestOptions.DEFAULT)
            assertThat(leaderSettings.getSetting(leaderIndexName,
                            REPLICATION_INDEX_TRANSLOG_PRUNING_ENABLED_SETTING.key) == "true")
            assertThat(leaderSettings.getSetting(leaderIndexName,
                            IndexSettings.INDEX_TRANSLOG_GENERATION_THRESHOLD_SIZE_SETTING.key) == "32mb")

        } finally {
            followerClient.stopReplication(followerIndexName)
        }
    }

    fun `test that replication continues after removing translog settings based on retention lease`() {
        val followerClient = getClientForCluster(FOLLOWER)
        val leaderClient = getClientForCluster(LEADER)

        createConnectionBetweenClusters(FOLLOWER, LEADER)

        val createIndexResponse = leaderClient.indices().create(CreateIndexRequest(leaderIndexName), RequestOptions.DEFAULT)
        assertThat(createIndexResponse.isAcknowledged).isTrue()
        try {
            followerClient.startReplication(StartReplicationRequest("source", leaderIndexName, followerIndexName),
                    waitForRestore = true)
            assertBusy {
                assertThat(followerClient.indices()
                        .exists(GetIndexRequest(followerIndexName), RequestOptions.DEFAULT))
                        .isEqualTo(true)
            }
            // Turn-off the settings and index doc
            val settingsBuilder = Settings.builder()
                    .put(REPLICATION_INDEX_TRANSLOG_PRUNING_ENABLED_SETTING.key, false)
            val settingsUpdateResponse = leaderClient.indices().putSettings(UpdateSettingsRequest(leaderIndexName)
                    .settings(settingsBuilder.build()), RequestOptions.DEFAULT)
            Assert.assertEquals(settingsUpdateResponse.isAcknowledged, true)
            val sourceMap = mapOf("name" to randomAlphaOfLength(5))
            leaderClient.index(IndexRequest(leaderIndexName).id("2").source(sourceMap), RequestOptions.DEFAULT)
            assertBusy({
                followerClient.get(GetRequest(followerIndexName).id("2"), RequestOptions.DEFAULT).isExists
            }, 30L, TimeUnit.SECONDS)
        } finally {
            followerClient.stopReplication(followerIndexName)
        }
    }

    private fun addClusterMetadataBlock(clusterName: String, blockValue: String) {
        val cluster = getNamedCluster(clusterName)
        val persistentConnectionRequest = Request("PUT", "_cluster/settings")
        val entityAsString = """
                        {
                          "persistent": {
                             "cluster": {
                               "blocks": {
                                 "read_only": $blockValue
                               }
                             }
                          }
                        }""".trimMargin()

        persistentConnectionRequest.entity = NStringEntity(entityAsString, ContentType.APPLICATION_JSON)
        val persistentConnectionResponse = cluster.lowLevelClient.performRequest(persistentConnectionRequest)
        assertEquals(HttpStatus.SC_OK.toLong(), persistentConnectionResponse.statusLine.statusCode.toLong())
    }

    fun `test that dynamic index settings and alias are getting replicated `() {
        val followerClient = getClientForCluster(FOLLOWER)
        val leaderClient = getClientForCluster(LEADER)

        setMetadataSyncDelay()

        createConnectionBetweenClusters(FOLLOWER, LEADER)

        var settings = Settings.builder()
                .put(IndexMetadata.SETTING_NUMBER_OF_REPLICAS, 0)
                .build()

        val createIndexResponse = leaderClient.indices().create(CreateIndexRequest(leaderIndexName).settings(settings), RequestOptions.DEFAULT)
        assertThat(createIndexResponse.isAcknowledged).isTrue()
        try {
            followerClient.startReplication(StartReplicationRequest("source", leaderIndexName, followerIndexName),
                waitForRestore = true)
            assertBusy {
                assertThat(followerClient.indices()
                        .exists(GetIndexRequest(followerIndexName), RequestOptions.DEFAULT))
                        .isEqualTo(true)
            }

            settings = Settings.builder()
                    .build()

            followerClient.updateReplication( followerIndexName, settings)

            val getSettingsRequest = GetSettingsRequest()
            getSettingsRequest.indices(followerIndexName)
            getSettingsRequest.includeDefaults(true)
            Assert.assertEquals(
                    "0",
                    followerClient.indices()
                            .getSettings(getSettingsRequest, RequestOptions.DEFAULT)
                            .indexToSettings[followerIndexName][IndexMetadata.SETTING_NUMBER_OF_REPLICAS]
            )

            settings = Settings.builder()
                    .put(IndexMetadata.SETTING_NUMBER_OF_REPLICAS, 2)
                    .put("routing.allocation.enable", "none")
                    .build()

            leaderClient.indices().putSettings(UpdateSettingsRequest(leaderIndexName).settings(settings), RequestOptions.DEFAULT)

            var indicesAliasesRequest = IndicesAliasesRequest()
            var aliasAction = IndicesAliasesRequest.AliasActions.add()
                    .index(leaderIndexName)
                    .alias("alias1").filter("{\"term\":{\"year\":2016}}").routing("1")
            indicesAliasesRequest.addAliasAction(aliasAction)
            leaderClient.indices().updateAliases(indicesAliasesRequest, RequestOptions.DEFAULT)

            TimeUnit.SECONDS.sleep(SLEEP_TIME_BETWEEN_SYNC)
            getSettingsRequest.indices(followerIndexName)
            // Leader setting is copied
            assertBusy({
                Assert.assertEquals(
                    "2",
                    followerClient.indices()
                        .getSettings(getSettingsRequest, RequestOptions.DEFAULT)
                        .indexToSettings[followerIndexName][IndexMetadata.SETTING_NUMBER_OF_REPLICAS]
                )
                assertEqualAliases()
            }, 30L, TimeUnit.SECONDS)


            // Case 2 :  Blocklisted  setting are not copied
            Assert.assertNull(followerClient.indices()
                    .getSettings(getSettingsRequest, RequestOptions.DEFAULT)
                    .indexToSettings[followerIndexName].get("index.routing.allocation.enable"))

            //Alias test case 2: Update existing alias
            aliasAction = IndicesAliasesRequest.AliasActions.add()
                    .index(leaderIndexName)
                    .routing("2")
                    .alias("alias1")
                    .writeIndex(true)
                    .isHidden(false)
            indicesAliasesRequest.addAliasAction(aliasAction)
            leaderClient.indices().updateAliases(indicesAliasesRequest, RequestOptions.DEFAULT)

            //Use Update API
            settings = Settings.builder()
                    .put(IndexMetadata.SETTING_NUMBER_OF_REPLICAS, 3)
                    .put("index.routing.allocation.enable", "none")
                    .put("index.search.idle.after", "10s")
                    .build()

            followerClient.updateReplication( followerIndexName, settings)
            TimeUnit.SECONDS.sleep(SLEEP_TIME_BETWEEN_SYNC)

            // Case 3 : Updated Settings take higher priority.  Blocklisted  settins shouldn't matter for that
            assertBusy({
                Assert.assertEquals(
                    "3",
                    followerClient.indices()
                        .getSettings(getSettingsRequest, RequestOptions.DEFAULT)
                        .indexToSettings[followerIndexName][IndexMetadata.SETTING_NUMBER_OF_REPLICAS]
                )

                Assert.assertEquals(
                    "10s",
                    followerClient.indices()
                        .getSettings(getSettingsRequest, RequestOptions.DEFAULT)
                        .indexToSettings[followerIndexName]["index.search.idle.after"]
                )

                Assert.assertEquals(
                    "none",
                    followerClient.indices()
                        .getSettings(getSettingsRequest, RequestOptions.DEFAULT)
                        .indexToSettings[followerIndexName]["index.routing.allocation.enable"]
                )

                assertEqualAliases()
            }, 30L, TimeUnit.SECONDS)

            //Clear the settings
            settings = Settings.builder()
                    .build()
            followerClient.updateReplication( followerIndexName, settings)

            //Alias test case 3: Delete one alias and add another alias
            aliasAction = IndicesAliasesRequest.AliasActions.remove()
                    .index(leaderIndexName)
                    .alias("alias1")
            indicesAliasesRequest.addAliasAction(aliasAction
            )
            leaderClient.indices().updateAliases(indicesAliasesRequest, RequestOptions.DEFAULT)
            var aliasAction2 = IndicesAliasesRequest.AliasActions.add()
                    .index(leaderIndexName)
                    .routing("12")
                    .alias("alias2")
                    .indexRouting("indexRouting")
            indicesAliasesRequest.addAliasAction(aliasAction2)

            TimeUnit.SECONDS.sleep(SLEEP_TIME_BETWEEN_SYNC)

            assertBusy({
                Assert.assertEquals(
                    null,
                    followerClient.indices()
                        .getSettings(getSettingsRequest, RequestOptions.DEFAULT)
                        .indexToSettings[followerIndexName]["index.search.idle.after"]
                )
                assertEqualAliases()
            }, 30L, TimeUnit.SECONDS)

        } finally {
            followerClient.stopReplication(followerIndexName)
        }

    }

    fun `test that static index settings are getting replicated `() {
        val followerClient = getClientForCluster(FOLLOWER)
        val leaderClient = getClientForCluster(LEADER)

        setMetadataSyncDelay()

        createConnectionBetweenClusters(FOLLOWER, LEADER)

        var settings = Settings.builder()
                .put(IndexMetadata.SETTING_NUMBER_OF_REPLICAS, 1)
                .build()

        val createIndexResponse = leaderClient.indices().create(CreateIndexRequest(leaderIndexName).settings(settings), RequestOptions.DEFAULT)
        assertThat(createIndexResponse.isAcknowledged).isTrue()
        try {
            followerClient.startReplication(StartReplicationRequest("source", leaderIndexName, followerIndexName),
                waitForRestore = true)
            assertBusy {
                assertThat(followerClient.indices()
                        .exists(GetIndexRequest(followerIndexName), RequestOptions.DEFAULT))
                        .isEqualTo(true)
            }
            val getSettingsRequest = GetSettingsRequest()
            getSettingsRequest.indices(followerIndexName)
            Assert.assertEquals(
                    "1",
                    followerClient.indices()
                            .getSettings(getSettingsRequest, RequestOptions.DEFAULT)
                            .indexToSettings[followerIndexName][IndexMetadata.SETTING_NUMBER_OF_REPLICAS]
            )

            settings = Settings.builder()
                    .put("index.shard.check_on_startup", "checksum")
                    .build()
            followerClient.updateReplication(followerIndexName, settings)

            TimeUnit.SECONDS.sleep(SLEEP_TIME_BETWEEN_SYNC)
            Assert.assertEquals(
                    "checksum",
                    followerClient.indices()
                            .getSettings(getSettingsRequest, RequestOptions.DEFAULT)
                            .indexToSettings[followerIndexName]["index.shard.check_on_startup"]
            )
        } finally {
            followerClient.stopReplication(followerIndexName)
        }
    }

    fun `test that replication fails to start when custom analyser is not present in follower`() {


        //check if integTest remote = true
        val systemProperties = BootstrapInfo.getSystemProperties()
        val integTestRemote = systemProperties.get("tests.integTestRemote") as String?
        if(integTestRemote.equals("true")){
            return;
        }

        val synonyms = javaClass.getResourceAsStream("/analyzers/synonyms.txt")
        val config = PathUtils.get(buildDir, leaderClusterPath, "config")
        val synonymPath = config.resolve("synonyms.txt")
        try {
            Files.copy(synonyms, synonymPath)
            val settings: Settings = Settings.builder().loadFromStream(synonymsJson, javaClass.getResourceAsStream(synonymsJson), false)
                .put(IndexMetadata.SETTING_NUMBER_OF_REPLICAS, 1)
                .build()

            val leaderClient = getClientForCluster(LEADER)
            val followerClient = getClientForCluster(FOLLOWER)
            try {
                val createIndexResponse = leaderClient.indices().create(CreateIndexRequest(leaderIndexName)
                    .settings(settings).mapping(synonymMapping, XContentType.JSON), RequestOptions.DEFAULT)
                assertThat(createIndexResponse.isAcknowledged).isTrue()
            } catch (e: Exception) {
                assumeNoException("Ignored test as analyzer setting could not be added", e)
            }

            createConnectionBetweenClusters(FOLLOWER, LEADER)

            assertThatThrownBy {
                followerClient.startReplication(StartReplicationRequest("source", leaderIndexName, followerIndexName))
            }.isInstanceOf(ResponseException::class.java).hasMessageContaining("resource_not_found_exception")
        } finally {
            if (Files.exists(synonymPath)) {
                Files.delete(synonymPath)
            }
        }
    }

    fun `test that replication starts successfully when custom analyser is present in follower`() {

        //check if integTest remote = true
        val systemProperties = BootstrapInfo.getSystemProperties()
        val integTestRemote = systemProperties.get("tests.integTestRemote") as String?
        if(integTestRemote.equals("true")){
            return;
        }


        val synonyms = javaClass.getResourceAsStream("/analyzers/synonyms.txt")
        val leaderConfig = PathUtils.get(buildDir, leaderClusterPath, "config")
        val leaderSynonymPath = leaderConfig.resolve("synonyms.txt")
        val followerConfig = PathUtils.get(buildDir, followerClusterPath, "config")
        val followerSynonymPath = followerConfig.resolve("synonyms.txt")
        try {
            Files.copy(synonyms, leaderSynonymPath)
            Files.copy(synonyms, followerSynonymPath)

            val settings: Settings = Settings.builder().loadFromStream(synonymsJson, javaClass.getResourceAsStream(synonymsJson), false)
                .put(IndexMetadata.SETTING_NUMBER_OF_REPLICAS, 1)
                .build()

            val leaderClient = getClientForCluster(LEADER)
            val followerClient = getClientForCluster(FOLLOWER)
            try {
                val createIndexResponse = leaderClient.indices().create(CreateIndexRequest(leaderIndexName)
                    .settings(settings).mapping(synonymMapping, XContentType.JSON), RequestOptions.DEFAULT)
                assertThat(createIndexResponse.isAcknowledged).isTrue()
            } catch (e: Exception) {
                assumeNoException("Ignored test as analyzer setting could not be added", e)
            }

            createConnectionBetweenClusters(FOLLOWER, LEADER)

            try {
                followerClient.startReplication(StartReplicationRequest("source", leaderIndexName, followerIndexName),
                    waitForRestore = true)
                assertBusy {
                    assertThat(followerClient.indices().exists(GetIndexRequest(followerIndexName), RequestOptions.DEFAULT)).isEqualTo(true)
                }
            } finally {
                followerClient.stopReplication(followerIndexName)
            }
        } finally {
            if (Files.exists(leaderSynonymPath)) {
                Files.delete(leaderSynonymPath)
            }
            if (Files.exists(followerSynonymPath)) {
                Files.delete(followerSynonymPath)
            }
        }
    }

    fun `test that replication starts successfully when custom analyser is overridden and present in follower`() {


        //check if integTest remote = true
        val systemProperties = BootstrapInfo.getSystemProperties()
        val integTestRemote = systemProperties.get("tests.integTestRemote") as String?
        if(integTestRemote.equals("true")){
            return;
        }

        val synonyms = javaClass.getResourceAsStream("/analyzers/synonyms.txt")
        val leaderConfig = PathUtils.get(buildDir, leaderClusterPath, "config")
        val leaderSynonymPath = leaderConfig.resolve("synonyms.txt")
        val followerConfig = PathUtils.get(buildDir, followerClusterPath, "config")
        val synonymFollowerFilename = "synonyms_follower.txt"
        val followerSynonymPath = followerConfig.resolve(synonymFollowerFilename)
        try {
            Files.copy(synonyms, leaderSynonymPath)
            Files.copy(synonyms, followerSynonymPath)

            val settings: Settings = Settings.builder().loadFromStream(synonymsJson, javaClass.getResourceAsStream(synonymsJson), false)
                .put(IndexMetadata.SETTING_NUMBER_OF_REPLICAS, 1)
                .build()

            val leaderClient = getClientForCluster(LEADER)
            val followerClient = getClientForCluster(FOLLOWER)
            try {
                val createIndexResponse = leaderClient.indices().create(CreateIndexRequest(leaderIndexName)
                    .settings(settings).mapping(synonymMapping, XContentType.JSON), RequestOptions.DEFAULT)
                assertThat(createIndexResponse.isAcknowledged).isTrue()
            } catch (e: Exception) {
                assumeNoException("Ignored test as analyzer setting could not be added", e)
            }

            createConnectionBetweenClusters(FOLLOWER, LEADER)

            try {
                val overriddenSettings: Settings = Settings.builder()
                    .put("index.analysis.filter.my_filter.synonyms_path", synonymFollowerFilename)
                    .build()
                followerClient.startReplication(StartReplicationRequest("source", leaderIndexName, followerIndexName, overriddenSettings),
                    waitForRestore = true)
                assertBusy {
                    assertThat(followerClient.indices().exists(GetIndexRequest(followerIndexName), RequestOptions.DEFAULT)).isEqualTo(true)
                }
            } finally {
                followerClient.stopReplication(followerIndexName)
            }
        } finally {
            if (Files.exists(leaderSynonymPath)) {
                Files.delete(leaderSynonymPath)
            }
            if (Files.exists(followerSynonymPath)) {
                Files.delete(followerSynonymPath)
            }
        }
    }

    fun `test that follower index cannot be deleted after starting replication`() {
        val followerClient = getClientForCluster(FOLLOWER)
        val leaderClient = getClientForCluster(LEADER)

        createConnectionBetweenClusters(FOLLOWER, LEADER)

        val createIndexResponse = leaderClient.indices().create(CreateIndexRequest(leaderIndexName), RequestOptions.DEFAULT)
        assertThat(createIndexResponse.isAcknowledged).isTrue()

        try {
            followerClient.startReplication(StartReplicationRequest("source", leaderIndexName, followerIndexName),
                waitForRestore = true)
            assertBusy {
                assertThat(followerClient.indices().exists(GetIndexRequest(followerIndexName), RequestOptions.DEFAULT)).isEqualTo(true)
            }
            // Need to wait till index blocks appear into state
            assertBusy {
                val clusterBlocksResponse = followerClient.lowLevelClient.performRequest(Request("GET", "/_cluster/state/blocks"))
                val clusterResponseString = EntityUtils.toString(clusterBlocksResponse.entity)
                assertThat(clusterResponseString.contains("cross-cluster-replication"))
                    .withFailMessage("Cant find replication block afer starting replication")
                    .isTrue()
            }
            // Delete index
            assertThatThrownBy {
                followerClient.indices().delete(DeleteIndexRequest(followerIndexName), RequestOptions.DEFAULT)
            }.isInstanceOf(OpenSearchStatusException::class.java).hasMessageContaining("cluster_block_exception")
            // Close index
            assertThatThrownBy {
                followerClient.indices().close(CloseIndexRequest(followerIndexName), RequestOptions.DEFAULT)
            }.isInstanceOf(OpenSearchStatusException::class.java).hasMessageContaining("cluster_block_exception")
            // Index document
            assertThatThrownBy {
                val sourceMap = mapOf("name" to randomAlphaOfLength(5))
                followerClient.index(IndexRequest(followerIndexName).id("1").source(sourceMap), RequestOptions.DEFAULT)
            }.isInstanceOf(OpenSearchStatusException::class.java).hasMessageContaining("cluster_block_exception")
        } finally {
            followerClient.stopReplication(followerIndexName)
        }
    }

    fun `test that replication gets paused if the leader index is deleted`() {
        val followerClient = getClientForCluster(FOLLOWER)
        val leaderClient = getClientForCluster(LEADER)

        createConnectionBetweenClusters(FOLLOWER, LEADER)

        val createIndexResponse = leaderClient.indices().create(CreateIndexRequest(leaderIndexName), RequestOptions.DEFAULT)
        assertThat(createIndexResponse.isAcknowledged).isTrue()

        try {
            followerClient.startReplication(StartReplicationRequest("source", leaderIndexName, followerIndexName),
                waitForRestore = true)
            assertBusy {
                assertThat(followerClient.indices().exists(GetIndexRequest(followerIndexName), RequestOptions.DEFAULT)).isEqualTo(true)
            }
            assertBusy {
                var statusResp = followerClient.replicationStatus(followerIndexName)
                `validate status syncing response`(statusResp)
            }
            val deleteIndexResponse = leaderClient.indices().delete(DeleteIndexRequest(leaderIndexName), RequestOptions.DEFAULT)
            assertThat(deleteIndexResponse.isAcknowledged).isTrue()

            assertBusy({
                var statusResp = followerClient.replicationStatus(followerIndexName)
                `validate paused status response due to leader index deleted`(statusResp)
            }, 15, TimeUnit.SECONDS)
        } finally {
            followerClient.stopReplication(followerIndexName)
        }
    }

    fun `test forcemerge on leader during replication bootstrap`() {
        val settings = Settings.builder()
            .put(IndexMetadata.SETTING_NUMBER_OF_SHARDS, 20)
            .put(IndexMetadata.SETTING_NUMBER_OF_REPLICAS, 0)
            .put(MapperService.INDEX_MAPPING_TOTAL_FIELDS_LIMIT_SETTING.key, Long.MAX_VALUE)
            .build()
        val followerClient = getClientForCluster(FOLLOWER)
        val leaderClient = getClientForCluster(LEADER)
        createConnectionBetweenClusters(FOLLOWER, LEADER)

        val createIndexResponse = leaderClient.indices().create(CreateIndexRequest(leaderIndexName).settings(settings),
            RequestOptions.DEFAULT)
        assertThat(createIndexResponse.isAcknowledged).isTrue()
        // Put a large amount of data into the index
        IndexUtil.fillIndex(leaderClient, leaderIndexName, 5000, 1000, 1000)
        assertBusy {
            assertThat(leaderClient.indices()
                .exists(GetIndexRequest(leaderIndexName), RequestOptions.DEFAULT))
        }
        try {
            followerClient.startReplication(StartReplicationRequest("source", leaderIndexName, followerIndexName),
                TimeValue.timeValueSeconds(10),
                false)
            //Given the size of index, the replication should be in RESTORING phase at this point
            leaderClient.indices().forcemerge(ForceMergeRequest(leaderIndexName), RequestOptions.DEFAULT)

            assertBusy {
                var statusResp = followerClient.replicationStatus(followerIndexName)
                `validate status syncing response`(statusResp)
            }
            TimeUnit.SECONDS.sleep(30)

            assertBusy ({
                Assert.assertEquals(leaderClient.count(CountRequest(leaderIndexName), RequestOptions.DEFAULT).toString(),
                    followerClient.count(CountRequest(followerIndexName), RequestOptions.DEFAULT).toString())
                },
                30, TimeUnit.SECONDS
            )
        } finally {
            followerClient.stopReplication(followerIndexName)
        }
    }

    fun `test that snapshot on leader does not affect replication during bootstrap`() {

        //check if integTest remote = true
        val systemProperties = BootstrapInfo.getSystemProperties()
        val integTestRemote = systemProperties.get("tests.integTestRemote") as String?
        if(integTestRemote.equals("true")){
            return;
        }


        val settings = Settings.builder()
            .put(IndexMetadata.SETTING_NUMBER_OF_SHARDS, 20)
            .put(IndexMetadata.SETTING_NUMBER_OF_REPLICAS, 0)
            .put(MapperService.INDEX_MAPPING_TOTAL_FIELDS_LIMIT_SETTING.key, Long.MAX_VALUE)
            .build()
        val followerClient = getClientForCluster(FOLLOWER)
        val leaderClient = getClientForCluster(LEADER)
        createConnectionBetweenClusters(FOLLOWER, LEADER)

        val repoPath = PathUtils.get(buildDir, repoPath)
        val putRepositoryRequest = PutRepositoryRequest("my-repo")
            .type(FsRepository.TYPE)
            .settings("{\"location\": \"$repoPath\"}", XContentType.JSON)

        leaderClient.snapshot().createRepository(putRepositoryRequest, RequestOptions.DEFAULT)

        val createIndexResponse = leaderClient.indices().create(
            CreateIndexRequest(leaderIndexName).settings(settings),
            RequestOptions.DEFAULT
        )
        assertThat(createIndexResponse.isAcknowledged).isTrue()
        // Put a large amount of data into the index
        IndexUtil.fillIndex(leaderClient, leaderIndexName, 5000, 1000, 1000)
        assertBusy {
            assertThat(
                leaderClient.indices()
                    .exists(GetIndexRequest(leaderIndexName), RequestOptions.DEFAULT)
            )
        }
        try {
            followerClient.startReplication(
                StartReplicationRequest("source", leaderIndexName, followerIndexName),
                TimeValue.timeValueSeconds(10),
                false
            )
            //Given the size of index, the replication should be in RESTORING phase at this point
            leaderClient.snapshot().create(CreateSnapshotRequest("my-repo", "snapshot_1").indices(leaderIndexName), RequestOptions.DEFAULT)

            assertBusy({
                    var statusResp = followerClient.replicationStatus(followerIndexName)
                    `validate status syncing response`(statusResp)
                }, 30, TimeUnit.SECONDS
            )
            assertBusy({
                Assert.assertEquals(
                    leaderClient.count(CountRequest(leaderIndexName), RequestOptions.DEFAULT).toString(),
                    followerClient.count(CountRequest(followerIndexName), RequestOptions.DEFAULT).toString()
                )},
                30, TimeUnit.SECONDS
            )
        } finally {
            followerClient.stopReplication(followerIndexName)
        }
    }

    fun `test leader stats`() {
        val followerClient = getClientForCluster(FOLLOWER)
        val leaderClient = getClientForCluster(LEADER)

        createConnectionBetweenClusters(FOLLOWER, LEADER)

        val settings = Settings.builder()
                .put(IndexMetadata.SETTING_NUMBER_OF_SHARDS, 2)
                .build()

        val createIndexResponse = leaderClient.indices().create(
                CreateIndexRequest(leaderIndexName).settings(settings),
                RequestOptions.DEFAULT
        )
        assertThat(createIndexResponse.isAcknowledged).isTrue()

        try {
            followerClient.startReplication(
                    StartReplicationRequest("source", leaderIndexName, followerIndexName),
                    TimeValue.timeValueSeconds(10),
                    true
            )

            val docCount = 50

            for (i in 1..docCount) {
                val sourceMap = mapOf("name" to randomAlphaOfLength(5))
                leaderClient.index(IndexRequest(leaderIndexName).id(i.toString()).source(sourceMap), RequestOptions.DEFAULT)
            }

            // Have to wait until the new operations are available to read at the leader cluster
            assertBusy({
                val stats = leaderClient.leaderStats()
                assertThat(stats.size).isEqualTo(9)
                assertThat(stats.getValue("num_replicated_indices").toString()).isEqualTo("1")
                assertThat(stats.getValue("operations_read").toString()).isEqualTo(docCount.toString())
                assertThat(stats.getValue("operations_read_lucene").toString()).isEqualTo("0")
                assertThat(stats.getValue("operations_read_translog").toString()).isEqualTo(docCount.toString())
                assertThat(stats.containsKey("index_stats"))
            }, 60L, TimeUnit.SECONDS)

        } finally {
            followerClient.stopReplication(followerIndexName)
        }
    }

    @AwaitsFix(bugUrl = "https://github.com/opensearch-project/cross-cluster-replication/issues/176")
    fun `test follower stats`() {
        val followerClient = getClientForCluster(FOLLOWER)
        val leaderClient = getClientForCluster(LEADER)

        val followerIndex2 = "follower_index_2"
        val followerIndex3 = "follower_index_3"

        createConnectionBetweenClusters(FOLLOWER, LEADER)

        val createIndexResponse = leaderClient.indices().create(
                CreateIndexRequest(leaderIndexName),
                RequestOptions.DEFAULT
        )
        assertThat(createIndexResponse.isAcknowledged).isTrue()

        try {
            followerClient.startReplication(
                    StartReplicationRequest("source", leaderIndexName, followerIndexName),
                    TimeValue.timeValueSeconds(10),
                    true
            )
            followerClient.startReplication(
                    StartReplicationRequest("source", leaderIndexName, followerIndex2),
                    TimeValue.timeValueSeconds(10),
                    true
            )
            followerClient.startReplication(
                    StartReplicationRequest("source", leaderIndexName, followerIndex3),
                    TimeValue.timeValueSeconds(10),
                    true
            )
            val docCount = 50
            for (i in 1..docCount) {
                val sourceMap = mapOf("name" to randomAlphaOfLength(5))
                leaderClient.index(IndexRequest(leaderIndexName).id(i.toString()).source(sourceMap), RequestOptions.DEFAULT)
            }

            followerClient.pauseReplication(followerIndex2)
            followerClient.stopReplication(followerIndex3)


            val stats = followerClient.followerStats()
            assertThat(stats.getValue("num_syncing_indices").toString()).isEqualTo("1")
            assertThat(stats.getValue("num_paused_indices").toString()).isEqualTo("1")
            assertThat(stats.getValue("num_failed_indices").toString()).isEqualTo("0")
            assertThat(stats.getValue("num_shard_tasks").toString()).isEqualTo("1")
            assertThat(stats.getValue("operations_written").toString()).isEqualTo("50")
            assertThat(stats.getValue("operations_read").toString()).isEqualTo("50")
            assertThat(stats.getValue("failed_read_requests").toString()).isEqualTo("0")
            assertThat(stats.getValue("failed_write_requests").toString()).isEqualTo("0")
            assertThat(stats.getValue("follower_checkpoint").toString()).isEqualTo((docCount-1).toString())
            assertThat(stats.containsKey("index_stats"))
            assertThat(stats.size).isEqualTo(16)

        } finally {
            followerClient.stopReplication(followerIndexName)
            followerClient.stopReplication(followerIndex2)
        }
    }

    fun `test that replication cannot be started on invalid indexName`() {
        val followerClient = getClientForCluster(FOLLOWER)
        val leaderClient = getClientForCluster(LEADER)

        createConnectionBetweenClusters(FOLLOWER, LEADER)

        val createIndexResponse = leaderClient.indices().create(CreateIndexRequest(leaderIndexName).alias(Alias("leaderAlias")), RequestOptions.DEFAULT)
        assertThat(createIndexResponse.isAcknowledged).isTrue()

        assertValidationFailure(followerClient, "leaderIndex", followerIndexName,
            "Value leaderIndex must be lowercase")
        assertValidationFailure(followerClient, "leaderindex", "followerIndex",
            "Value followerIndex must be lowercase")

        assertValidationFailure(followerClient, "test*", followerIndexName,
            "Value test* must not contain the following characters")
        assertValidationFailure(followerClient, "test#", followerIndexName,
            "Value test# must not contain '#' or ':'")
        assertValidationFailure(followerClient, "test:", followerIndexName,
            "Value test: must not contain '#' or ':'")
        assertValidationFailure(followerClient, ".", followerIndexName,
            "Value . must not be '.' or '..'")
        assertValidationFailure(followerClient, "..", followerIndexName,
            "Value .. must not be '.' or '..'")

        assertValidationFailure(followerClient, "_leader", followerIndexName,
            "Value _leader must not start with '_' or '-' or '+'")

        assertValidationFailure(followerClient, "-leader", followerIndexName,
            "Value -leader must not start with '_' or '-' or '+'")
        assertValidationFailure(followerClient, "+leader", followerIndexName,
            "Value +leader must not start with '_' or '-' or '+'")
        assertValidationFailure(followerClient, longIndexName, followerIndexName,
            "Value $longIndexName must not be longer than ${MetadataCreateIndexService.MAX_INDEX_NAME_BYTES} bytes")
        assertValidationFailure(followerClient, ".leaderIndex", followerIndexName,
            "Value .leaderIndex must not start with '.'")
    }

    fun `test that replication is not started when start block is set`() {
        val followerClient = getClientForCluster(FOLLOWER)
        val leaderClient = getClientForCluster(LEADER)

        createConnectionBetweenClusters(FOLLOWER, LEADER)
        val createIndexResponse = leaderClient.indices().create(
                CreateIndexRequest(leaderIndexName),
                RequestOptions.DEFAULT
        )
        assertThat(createIndexResponse.isAcknowledged).isTrue()

        // Setting to add replication start block
        followerClient.updateReplicationStartBlockSetting(true)

        assertThatThrownBy { followerClient.startReplication(StartReplicationRequest("source", leaderIndexName, followerIndexName),
                waitForRestore = true) }
                .isInstanceOf(ResponseException::class.java)
                .hasMessageContaining("[FORBIDDEN] Replication START block is set")

        // Remove replication start block and start replication
        followerClient.updateReplicationStartBlockSetting(false)

        try {
            followerClient.startReplication(StartReplicationRequest("source", leaderIndexName, followerIndexName),
                    waitForRestore = true)
        } finally {
            followerClient.stopReplication(followerIndexName)
        }
    }

    fun `test start replication invalid settings`() {
        val followerClient = getClientForCluster(FOLLOWER)
        val leaderClient = getClientForCluster(LEADER)

        createConnectionBetweenClusters(FOLLOWER, LEADER)

        val createIndexResponse = leaderClient.indices().create(CreateIndexRequest(leaderIndexName), RequestOptions.DEFAULT)
        assertThat(createIndexResponse.isAcknowledged).isTrue()
        val settings = Settings.builder()
            .put("index.data_path", "/random-path/invalid-setting")
            .build()

        try {
            followerClient.startReplication(StartReplicationRequest("source", leaderIndexName, followerIndexName, settings = settings))
        } catch (e: ResponseException) {
            Assert.assertEquals(400, e.response.statusLine.statusCode)
            Assert.assertTrue(e.message!!.contains("Validation Failed: 1: custom path [/random-path/invalid-setting] is not a sub-path of path.shared_data"))
        }
    }

    fun `test that replication is not started when all primary shards are not in active state`() {
        val followerClient = getClientForCluster(FOLLOWER)
        val leaderClient = getClientForCluster(LEADER)

        createConnectionBetweenClusters(FOLLOWER, LEADER)
        // Exclude leader cluster nodes to stop assignment for the new shards
        excludeAllClusterNodes(LEADER)
        try{
            leaderClient.indices().create(
                    CreateIndexRequest(leaderIndexName),
                    RequestOptions.DEFAULT
            )
        } catch(_: Exception) {
            // Index creation
        }
        // Index should be present (although shards will not assigned).
        assertBusy {
            assertThat(leaderClient.indices().exists(GetIndexRequest(leaderIndexName), RequestOptions.DEFAULT)).isEqualTo(true)
        }

        // start repilcation should fail as the shards are not active on the leader cluster
        assertThatThrownBy { followerClient.startReplication(StartReplicationRequest("source", leaderIndexName, followerIndexName),
                waitForRestore = true) }
                .isInstanceOf(ResponseException::class.java)
                .hasMessageContaining("Primary shards in the Index[source:${leaderIndexName}] are not active")

    }

    private fun excludeAllClusterNodes(clusterName: String) {
        val transientSettingsRequest = Request("PUT", "_cluster/settings")
        // Get IPs directly from the cluster to handle all cases - single node cluster, multi node cluster and remote test cluster.
        val excludeIps = getClusterNodeIPs(clusterName)
        val entityAsString = """
                        {
                          "transient": {
                             "cluster.routing.allocation.exclude._ip": "${excludeIps.joinToString()}"
                          }
                        }""".trimMargin()
        transientSettingsRequest.entity = NStringEntity(entityAsString, ContentType.APPLICATION_JSON)
        val transientSettingsResponse = getNamedCluster(clusterName).lowLevelClient.performRequest(transientSettingsRequest)
        assertEquals(HttpStatus.SC_OK.toLong(), transientSettingsResponse.statusLine.statusCode.toLong())
    }

    private fun getClusterNodeIPs(clusterName: String): List<String> {
        val clusterClient = getNamedCluster(clusterName).lowLevelClient
        val nodesRequest = Request("GET", "_cat/nodes?format=json")
        val nodesResponse =  EntityUtils.toString(clusterClient.performRequest(nodesRequest).entity)
        val nodeIPs = arrayListOf<String>()
        val parser = XContentType.JSON.xContent().createParser(NamedXContentRegistry.EMPTY,
                DeprecationHandler.THROW_UNSUPPORTED_OPERATION, nodesResponse)
        parser.list().forEach {
            it as Map<*, *>
            nodeIPs.add(it["ip"] as String)
        }
        return nodeIPs
    }

    private fun assertValidationFailure(client: RestHighLevelClient, leader: String, follower: String, errrorMsg: String) {
        assertThatThrownBy {
            client.startReplication(StartReplicationRequest("source", leader, follower))
        }.isInstanceOf(ResponseException::class.java)
            .hasMessageContaining(errrorMsg)
    }

    private fun assertEqualAliases() {
        val followerClient = getClientForCluster(FOLLOWER)
        val leaderClient = getClientForCluster(LEADER)
        var getAliasesRequest = GetAliasesRequest().indices(followerIndexName)
        var aliasRespone = followerClient.indices().getAlias(getAliasesRequest, RequestOptions.DEFAULT)
        var followerAliases = aliasRespone.aliases.get(followerIndexName)

        aliasRespone = leaderClient.indices().getAlias(GetAliasesRequest().indices(leaderIndexName), RequestOptions.DEFAULT)
        var leaderAliases = aliasRespone.aliases.get(leaderIndexName)

        Assert.assertEquals(followerAliases, leaderAliases)
    }
}<|MERGE_RESOLUTION|>--- conflicted
+++ resolved
@@ -12,13 +12,26 @@
 package org.opensearch.replication.integ.rest
 
 
+import org.opensearch.replication.IndexUtil
+import org.opensearch.replication.MultiClusterAnnotations
+import org.opensearch.replication.MultiClusterRestTestCase
+import org.opensearch.replication.StartReplicationRequest
+import org.opensearch.replication.`validate not paused status response`
+import org.opensearch.replication.`validate paused status on closed index`
+import org.opensearch.replication.pauseReplication
+import org.opensearch.replication.replicationStatus
+import org.opensearch.replication.resumeReplication
+import org.opensearch.replication.`validate paused status response due to leader index deleted`
+import org.opensearch.replication.`validate status syncing response`
+import org.opensearch.replication.startReplication
+import org.opensearch.replication.stopReplication
+import org.opensearch.replication.updateReplication
 import org.apache.http.HttpStatus
 import org.apache.http.entity.ContentType
 import org.apache.http.nio.entity.NStringEntity
 import org.apache.http.util.EntityUtils
 import org.assertj.core.api.Assertions.assertThat
 import org.assertj.core.api.Assertions.assertThatThrownBy
-import org.junit.Assert
 import org.opensearch.OpenSearchStatusException
 import org.opensearch.action.admin.cluster.repositories.put.PutRepositoryRequest
 import org.opensearch.action.admin.cluster.snapshots.create.CreateSnapshotRequest
@@ -36,33 +49,30 @@
 import org.opensearch.client.ResponseException
 import org.opensearch.client.RestHighLevelClient
 import org.opensearch.client.core.CountRequest
-import org.opensearch.client.indices.*
+import org.opensearch.client.indices.CloseIndexRequest
+import org.opensearch.client.indices.CreateIndexRequest
+import org.opensearch.client.indices.GetIndexRequest
+import org.opensearch.client.indices.GetMappingsRequest
+import org.opensearch.client.indices.PutMappingRequest
 import org.opensearch.cluster.metadata.IndexMetadata
 import org.opensearch.cluster.metadata.MetadataCreateIndexService
 import org.opensearch.common.io.PathUtils
 import org.opensearch.common.settings.Settings
 import org.opensearch.common.unit.TimeValue
-import org.opensearch.common.xcontent.DeprecationHandler
-import org.opensearch.common.xcontent.NamedXContentRegistry
 import org.opensearch.common.xcontent.XContentType
 import org.opensearch.index.IndexSettings
 import org.opensearch.index.mapper.MapperService
-<<<<<<< HEAD
-import org.opensearch.replication.*
-=======
 import org.opensearch.repositories.fs.FsRepository
 import org.opensearch.test.OpenSearchTestCase.assertBusy
 import org.junit.Assert
-import org.opensearch.cluster.metadata.AliasMetadata
 import org.opensearch.common.xcontent.DeprecationHandler
 import org.opensearch.common.xcontent.NamedXContentRegistry
->>>>>>> 5ac1023f
 import org.opensearch.replication.ReplicationPlugin.Companion.REPLICATION_INDEX_TRANSLOG_PRUNING_ENABLED_SETTING
-import org.opensearch.repositories.fs.FsRepository
-import java.io.File
+import org.opensearch.replication.followerStats
+import org.opensearch.replication.leaderStats
+import org.opensearch.replication.updateReplicationStartBlockSetting
 import java.nio.file.Files
 import java.util.concurrent.TimeUnit
-import org.opensearch.bootstrap.BootstrapInfo
 
 
 @MultiClusterAnnotations.ClusterConfigurations(
@@ -334,10 +344,8 @@
 
         createConnectionBetweenClusters(FOLLOWER, LEADER)
 
-        val createIndexResponse = leaderClient.indices().create(CreateIndexRequest(leaderIndexName)
-            .alias(Alias("leaderAlias").filter("{\"term\":{\"year\":2016}}").routing("1"))
-            , RequestOptions.DEFAULT)
-        assertThat(createIndexResponse.isAcknowledged).isTrue
+        val createIndexResponse = leaderClient.indices().create(CreateIndexRequest(leaderIndexName).alias(Alias("leaderAlias")), RequestOptions.DEFAULT)
+        assertThat(createIndexResponse.isAcknowledged).isTrue()
         try {
             followerClient.startReplication(StartReplicationRequest("source", leaderIndexName, followerIndexName),
                 waitForRestore = true)
@@ -353,7 +361,6 @@
                         followerClient.indices().getAlias(GetAliasesRequest().indices(followerIndexName),
                                 RequestOptions.DEFAULT).aliases[followerIndexName]
                 )
-
             }, 30L, TimeUnit.SECONDS)
         } finally {
             followerClient.stopReplication(followerIndexName)
@@ -534,7 +541,7 @@
             var indicesAliasesRequest = IndicesAliasesRequest()
             var aliasAction = IndicesAliasesRequest.AliasActions.add()
                     .index(leaderIndexName)
-                    .alias("alias1").filter("{\"term\":{\"year\":2016}}").routing("1")
+                    .alias("alias1")
             indicesAliasesRequest.addAliasAction(aliasAction)
             leaderClient.indices().updateAliases(indicesAliasesRequest, RequestOptions.DEFAULT)
 
@@ -689,20 +696,12 @@
     }
 
     fun `test that replication fails to start when custom analyser is not present in follower`() {
-
-
-        //check if integTest remote = true
-        val systemProperties = BootstrapInfo.getSystemProperties()
-        val integTestRemote = systemProperties.get("tests.integTestRemote") as String?
-        if(integTestRemote.equals("true")){
-            return;
-        }
-
         val synonyms = javaClass.getResourceAsStream("/analyzers/synonyms.txt")
         val config = PathUtils.get(buildDir, leaderClusterPath, "config")
         val synonymPath = config.resolve("synonyms.txt")
         try {
             Files.copy(synonyms, synonymPath)
+
             val settings: Settings = Settings.builder().loadFromStream(synonymsJson, javaClass.getResourceAsStream(synonymsJson), false)
                 .put(IndexMetadata.SETTING_NUMBER_OF_REPLICAS, 1)
                 .build()
@@ -730,15 +729,6 @@
     }
 
     fun `test that replication starts successfully when custom analyser is present in follower`() {
-
-        //check if integTest remote = true
-        val systemProperties = BootstrapInfo.getSystemProperties()
-        val integTestRemote = systemProperties.get("tests.integTestRemote") as String?
-        if(integTestRemote.equals("true")){
-            return;
-        }
-
-
         val synonyms = javaClass.getResourceAsStream("/analyzers/synonyms.txt")
         val leaderConfig = PathUtils.get(buildDir, leaderClusterPath, "config")
         val leaderSynonymPath = leaderConfig.resolve("synonyms.txt")
@@ -784,15 +774,6 @@
     }
 
     fun `test that replication starts successfully when custom analyser is overridden and present in follower`() {
-
-
-        //check if integTest remote = true
-        val systemProperties = BootstrapInfo.getSystemProperties()
-        val integTestRemote = systemProperties.get("tests.integTestRemote") as String?
-        if(integTestRemote.equals("true")){
-            return;
-        }
-
         val synonyms = javaClass.getResourceAsStream("/analyzers/synonyms.txt")
         val leaderConfig = PathUtils.get(buildDir, leaderClusterPath, "config")
         val leaderSynonymPath = leaderConfig.resolve("synonyms.txt")
@@ -957,15 +938,6 @@
     }
 
     fun `test that snapshot on leader does not affect replication during bootstrap`() {
-
-        //check if integTest remote = true
-        val systemProperties = BootstrapInfo.getSystemProperties()
-        val integTestRemote = systemProperties.get("tests.integTestRemote") as String?
-        if(integTestRemote.equals("true")){
-            return;
-        }
-
-
         val settings = Settings.builder()
             .put(IndexMetadata.SETTING_NUMBER_OF_SHARDS, 20)
             .put(IndexMetadata.SETTING_NUMBER_OF_REPLICAS, 0)
@@ -976,6 +948,7 @@
         createConnectionBetweenClusters(FOLLOWER, LEADER)
 
         val repoPath = PathUtils.get(buildDir, repoPath)
+
         val putRepositoryRequest = PutRepositoryRequest("my-repo")
             .type(FsRepository.TYPE)
             .settings("{\"location\": \"$repoPath\"}", XContentType.JSON)
